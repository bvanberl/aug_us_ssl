from typing import List, Tuple, Optional, Dict
from abc import abstractmethod

import torch
from torch.nn import Module
from torch import Tensor
import pytorch_lightning as pl
import torchsummary

from src.models.extractors import get_extractor
from src.models.projectors import get_projector
from src.custom.optimizers import LARS
from src.custom.schedulers import WarmupCosineDecayLR
from src.losses.losses import *

class JointEmbeddingModel(pl.LightningModule):

    def __init__(
            self,
            method: str,
            hparams: Dict,
            input_shape: Tuple[int, int, int],
            extractor_name: str,
            imagenet_weights: bool,
            projector_nodes: List[int],
            batch_size: int,
            batches_per_epoch: int,
            max_lr: float,
            extractor_cutoff_layers: int = 0,
            projector_bias: bool = False,
            weight_decay: float = 1e-6,
            warmup_epochs: int = 10,
            scheduler_epochs: int = 100,
            world_size=1
        ):
        """
        Args:
            method: Name of self-supervised learning method
            input_shape: Expected shape of input images (C, H, W)
            extractor_name: Feature extractor identifier
            imagenet_weights: If True, initializes extractor
                with ImageNet-pretrained weights
            projector_nodes: Number of nodes in each fully connected layer
            batch_size: Batch size
            batches_per_epoch: Number of batches per epoch
            extractor_cutoff_layers: Number of layers to remove from the end of the
                extractor model.
            projector_bias: If True, use biases in fully connected layers
            weight_decay: Weight decay for optimizer
            warmup_epochs: Number of warmup epochs for cosine scheduler
            scheduler_epochs: Total number of epochs for cosine scheduler
        """

        assert warmup_epochs <= scheduler_epochs, \
            "Number of warmup epochs cannot exeed scheduler epochs"
        super().__init__()
        self.save_hyperparameters()

        # Define the self-supervised loss
        if method.lower() == 'simclr':
            self.loss = SimCLRLoss(tau=hparams["tau"], distributed=(world_size > 1))
        elif method.lower() == 'barlow_twins':
            self.loss = BarlowTwinsLoss(batch_size, lambda_=hparams["lambda_"], distributed=(world_size > 1))
        elif method.lower() == 'vicreg':
            self.loss = VICRegLoss(batch_size, lambda_=hparams["lambda_"], mu=hparams["mu"], nu=hparams["nu"],
                                 distributed=(world_size > 1))
        else:
            raise NotImplementedError(f'{method} is not currently supported.')

        self.input_shape = input_shape
        self.batch_size = batch_size
        self.batches_per_epoch = batches_per_epoch
        self.max_lr = max_lr
        self.weight_decay = weight_decay
        self.warmup_epochs = warmup_epochs
        self.scheduler_epochs = scheduler_epochs

        self.extractor = get_extractor(
            extractor_name,
            imagenet_weights,
            extractor_cutoff_layers
        )

        self.h_dim = self.extractor(torch.randn(*((1,) + input_shape))).shape[-1]
        self.projector = get_projector(
            self.h_dim,
            projector_nodes,
            use_bias=projector_bias
        )

    def forward(self, x: Tensor) -> Tensor:

        # Compute feature representations
        h = self.extractor(x)

        # Compute embeddings
        z = self.projector(h)

        return z

    def training_step(self, batch, batch_idx):
        x0, x1 = batch

        # Get embeddings for each view
        z0 = self.forward(x0)
        z1 = self.forward(x1)

        # Compute self-supervised loss
        loss, loggables = self.loss(z0, z1)

        # Log the loss, loss components, standard deviation of embeddings
        self.log(f"train/loss", loss)
        self.log_dict({f"train/{key}": loggables[key] for key in loggables})
        self.log(f"train/z0_std", z0.std(dim=1).mean())
        self.log(f"train/z1_std", z1.std(dim=1).mean())

        pbar_metrics = loggables.update({'loss': loss})
        return pbar_metrics

    def validation_step(self, batch, batch_idx):
        x0, x1 = batch

        # Get embeddings for each view
        z0 = self.forward(x0)
        z1 = self.forward(x1)

        # Compute self-supervised loss
        loss, loggables = self.loss(z0, z1)

        # Log the loss, loss components, standard deviation of embeddings
<<<<<<< HEAD
        self.log(f"val/loss", loss)
        self.log_dict({f"val/{key}": loggables[key] for key in loggables})
        self.log(f"val/z0_std", z0.std(dim=1).mean())
        self.log(f"val/z1_std", z1.std(dim=1).mean())

        pbar_metrics = loggables.update({'loss': loss})
        return pbar_metrics
=======
        self.log(f"val/loss", loss, sync_dist=True)
        self.log_dict({f"val/{key}": loggables[key] for key in loggables}, sync_dist=True)
        self.log(f"val/z0_std", z0.std(dim=1).mean(), sync_dist=True)
        self.log(f"val/z1_std", z1.std(dim=1).mean(), sync_dist=True)
        return loss
>>>>>>> 3361a49a

    def configure_optimizers(self):
        optimizer = LARS(self.parameters(), lr=0, weight_decay=self.weight_decay)
        scheduler = WarmupCosineDecayLR(
            optimizer,
            self.warmup_epochs,
            self.scheduler_epochs,
            self.batches_per_epoch,
            self.max_lr,
            self.batch_size
        )
        return [optimizer], [{"scheduler": scheduler, "interval": "step"}]

    def summary(self):
        torchsummary.summary(self.extractor, input_size=self.input_shape)
        torchsummary.summary(self.projector, input_size=(self.h_dim,))
<|MERGE_RESOLUTION|>--- conflicted
+++ resolved
@@ -1,161 +1,152 @@
-from typing import List, Tuple, Optional, Dict
-from abc import abstractmethod
-
-import torch
-from torch.nn import Module
-from torch import Tensor
-import pytorch_lightning as pl
-import torchsummary
-
-from src.models.extractors import get_extractor
-from src.models.projectors import get_projector
-from src.custom.optimizers import LARS
-from src.custom.schedulers import WarmupCosineDecayLR
-from src.losses.losses import *
-
-class JointEmbeddingModel(pl.LightningModule):
-
-    def __init__(
-            self,
-            method: str,
-            hparams: Dict,
-            input_shape: Tuple[int, int, int],
-            extractor_name: str,
-            imagenet_weights: bool,
-            projector_nodes: List[int],
-            batch_size: int,
-            batches_per_epoch: int,
-            max_lr: float,
-            extractor_cutoff_layers: int = 0,
-            projector_bias: bool = False,
-            weight_decay: float = 1e-6,
-            warmup_epochs: int = 10,
-            scheduler_epochs: int = 100,
-            world_size=1
-        ):
-        """
-        Args:
-            method: Name of self-supervised learning method
-            input_shape: Expected shape of input images (C, H, W)
-            extractor_name: Feature extractor identifier
-            imagenet_weights: If True, initializes extractor
-                with ImageNet-pretrained weights
-            projector_nodes: Number of nodes in each fully connected layer
-            batch_size: Batch size
-            batches_per_epoch: Number of batches per epoch
-            extractor_cutoff_layers: Number of layers to remove from the end of the
-                extractor model.
-            projector_bias: If True, use biases in fully connected layers
-            weight_decay: Weight decay for optimizer
-            warmup_epochs: Number of warmup epochs for cosine scheduler
-            scheduler_epochs: Total number of epochs for cosine scheduler
-        """
-
-        assert warmup_epochs <= scheduler_epochs, \
-            "Number of warmup epochs cannot exeed scheduler epochs"
-        super().__init__()
-        self.save_hyperparameters()
-
-        # Define the self-supervised loss
-        if method.lower() == 'simclr':
-            self.loss = SimCLRLoss(tau=hparams["tau"], distributed=(world_size > 1))
-        elif method.lower() == 'barlow_twins':
-            self.loss = BarlowTwinsLoss(batch_size, lambda_=hparams["lambda_"], distributed=(world_size > 1))
-        elif method.lower() == 'vicreg':
-            self.loss = VICRegLoss(batch_size, lambda_=hparams["lambda_"], mu=hparams["mu"], nu=hparams["nu"],
-                                 distributed=(world_size > 1))
-        else:
-            raise NotImplementedError(f'{method} is not currently supported.')
-
-        self.input_shape = input_shape
-        self.batch_size = batch_size
-        self.batches_per_epoch = batches_per_epoch
-        self.max_lr = max_lr
-        self.weight_decay = weight_decay
-        self.warmup_epochs = warmup_epochs
-        self.scheduler_epochs = scheduler_epochs
-
-        self.extractor = get_extractor(
-            extractor_name,
-            imagenet_weights,
-            extractor_cutoff_layers
-        )
-
-        self.h_dim = self.extractor(torch.randn(*((1,) + input_shape))).shape[-1]
-        self.projector = get_projector(
-            self.h_dim,
-            projector_nodes,
-            use_bias=projector_bias
-        )
-
-    def forward(self, x: Tensor) -> Tensor:
-
-        # Compute feature representations
-        h = self.extractor(x)
-
-        # Compute embeddings
-        z = self.projector(h)
-
-        return z
-
-    def training_step(self, batch, batch_idx):
-        x0, x1 = batch
-
-        # Get embeddings for each view
-        z0 = self.forward(x0)
-        z1 = self.forward(x1)
-
-        # Compute self-supervised loss
-        loss, loggables = self.loss(z0, z1)
-
-        # Log the loss, loss components, standard deviation of embeddings
-        self.log(f"train/loss", loss)
-        self.log_dict({f"train/{key}": loggables[key] for key in loggables})
-        self.log(f"train/z0_std", z0.std(dim=1).mean())
-        self.log(f"train/z1_std", z1.std(dim=1).mean())
-
-        pbar_metrics = loggables.update({'loss': loss})
-        return pbar_metrics
-
-    def validation_step(self, batch, batch_idx):
-        x0, x1 = batch
-
-        # Get embeddings for each view
-        z0 = self.forward(x0)
-        z1 = self.forward(x1)
-
-        # Compute self-supervised loss
-        loss, loggables = self.loss(z0, z1)
-
-        # Log the loss, loss components, standard deviation of embeddings
-<<<<<<< HEAD
-        self.log(f"val/loss", loss)
-        self.log_dict({f"val/{key}": loggables[key] for key in loggables})
-        self.log(f"val/z0_std", z0.std(dim=1).mean())
-        self.log(f"val/z1_std", z1.std(dim=1).mean())
-
-        pbar_metrics = loggables.update({'loss': loss})
-        return pbar_metrics
-=======
-        self.log(f"val/loss", loss, sync_dist=True)
-        self.log_dict({f"val/{key}": loggables[key] for key in loggables}, sync_dist=True)
-        self.log(f"val/z0_std", z0.std(dim=1).mean(), sync_dist=True)
-        self.log(f"val/z1_std", z1.std(dim=1).mean(), sync_dist=True)
-        return loss
->>>>>>> 3361a49a
-
-    def configure_optimizers(self):
-        optimizer = LARS(self.parameters(), lr=0, weight_decay=self.weight_decay)
-        scheduler = WarmupCosineDecayLR(
-            optimizer,
-            self.warmup_epochs,
-            self.scheduler_epochs,
-            self.batches_per_epoch,
-            self.max_lr,
-            self.batch_size
-        )
-        return [optimizer], [{"scheduler": scheduler, "interval": "step"}]
-
-    def summary(self):
-        torchsummary.summary(self.extractor, input_size=self.input_shape)
-        torchsummary.summary(self.projector, input_size=(self.h_dim,))
+from typing import List, Tuple, Optional, Dict
+from abc import abstractmethod
+
+import torch
+from torch.nn import Module
+from torch import Tensor
+import pytorch_lightning as pl
+import torchsummary
+
+from src.models.extractors import get_extractor
+from src.models.projectors import get_projector
+from src.custom.optimizers import LARS
+from src.custom.schedulers import WarmupCosineDecayLR
+from src.losses.losses import *
+
+class JointEmbeddingModel(pl.LightningModule):
+
+    def __init__(
+            self,
+            method: str,
+            hparams: Dict,
+            input_shape: Tuple[int, int, int],
+            extractor_name: str,
+            imagenet_weights: bool,
+            projector_nodes: List[int],
+            batch_size: int,
+            batches_per_epoch: int,
+            max_lr: float,
+            extractor_cutoff_layers: int = 0,
+            projector_bias: bool = False,
+            weight_decay: float = 1e-6,
+            warmup_epochs: int = 10,
+            scheduler_epochs: int = 100,
+            world_size=1
+        ):
+        """
+        Args:
+            method: Name of self-supervised learning method
+            input_shape: Expected shape of input images (C, H, W)
+            extractor_name: Feature extractor identifier
+            imagenet_weights: If True, initializes extractor
+                with ImageNet-pretrained weights
+            projector_nodes: Number of nodes in each fully connected layer
+            batch_size: Batch size
+            batches_per_epoch: Number of batches per epoch
+            extractor_cutoff_layers: Number of layers to remove from the end of the
+                extractor model.
+            projector_bias: If True, use biases in fully connected layers
+            weight_decay: Weight decay for optimizer
+            warmup_epochs: Number of warmup epochs for cosine scheduler
+            scheduler_epochs: Total number of epochs for cosine scheduler
+        """
+
+        assert warmup_epochs <= scheduler_epochs, \
+            "Number of warmup epochs cannot exeed scheduler epochs"
+        super().__init__()
+        self.save_hyperparameters()
+
+        # Define the self-supervised loss
+        if method.lower() == 'simclr':
+            self.loss = SimCLRLoss(tau=hparams["tau"], distributed=(world_size > 1))
+        elif method.lower() == 'barlow_twins':
+            self.loss = BarlowTwinsLoss(batch_size, lambda_=hparams["lambda_"], distributed=(world_size > 1))
+        elif method.lower() == 'vicreg':
+            self.loss = VICRegLoss(batch_size, lambda_=hparams["lambda_"], mu=hparams["mu"], nu=hparams["nu"],
+                                 distributed=(world_size > 1))
+        else:
+            raise NotImplementedError(f'{method} is not currently supported.')
+
+        self.input_shape = input_shape
+        self.batch_size = batch_size
+        self.batches_per_epoch = batches_per_epoch
+        self.max_lr = max_lr
+        self.weight_decay = weight_decay
+        self.warmup_epochs = warmup_epochs
+        self.scheduler_epochs = scheduler_epochs
+
+        self.extractor = get_extractor(
+            extractor_name,
+            imagenet_weights,
+            extractor_cutoff_layers
+        )
+
+        self.h_dim = self.extractor(torch.randn(*((1,) + input_shape))).shape[-1]
+        self.projector = get_projector(
+            self.h_dim,
+            projector_nodes,
+            use_bias=projector_bias
+        )
+
+    def forward(self, x: Tensor) -> Tensor:
+
+        # Compute feature representations
+        h = self.extractor(x)
+
+        # Compute embeddings
+        z = self.projector(h)
+
+        return z
+
+    def training_step(self, batch, batch_idx):
+        x0, x1 = batch
+
+        # Get embeddings for each view
+        z0 = self.forward(x0)
+        z1 = self.forward(x1)
+
+        # Compute self-supervised loss
+        loss, loggables = self.loss(z0, z1)
+
+        # Log the loss, loss components, standard deviation of embeddings
+        self.log(f"train/loss", loss)
+        self.log_dict({f"train/{key}": loggables[key] for key in loggables})
+        self.log(f"train/z0_std", z0.std(dim=1).mean())
+        self.log(f"train/z1_std", z1.std(dim=1).mean())
+
+        pbar_metrics = loggables.update({'loss': loss})
+        return pbar_metrics
+
+    def validation_step(self, batch, batch_idx):
+        x0, x1 = batch
+
+        # Get embeddings for each view
+        z0 = self.forward(x0)
+        z1 = self.forward(x1)
+
+        # Compute self-supervised loss
+        loss, loggables = self.loss(z0, z1)
+
+        # Log the loss, loss components, standard deviation of embeddings
+        self.log(f"val/loss", loss, sync_dist=True, prog_bar=True)
+        self.log_dict({f"val/{key}": loggables[key] for key in loggables}, sync_dist=True, prog_bar=True)
+        self.log(f"val/z0_std", z0.std(dim=1).mean(), sync_dist=True)
+        self.log(f"val/z1_std", z1.std(dim=1).mean(), sync_dist=True)
+
+        return loss
+
+    def configure_optimizers(self):
+        optimizer = LARS(self.parameters(), lr=0, weight_decay=self.weight_decay)
+        scheduler = WarmupCosineDecayLR(
+            optimizer,
+            self.warmup_epochs,
+            self.scheduler_epochs,
+            self.batches_per_epoch,
+            self.max_lr,
+            self.batch_size
+        )
+        return [optimizer], [{"scheduler": scheduler, "interval": "step"}]
+
+    def summary(self):
+        torchsummary.summary(self.extractor, input_size=self.input_shape)
+        torchsummary.summary(self.projector, input_size=(self.h_dim,))